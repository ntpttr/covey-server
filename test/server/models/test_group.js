--- conflicted
+++ resolved
@@ -30,11 +30,7 @@
     it('should add users to its user list', function(done) {
         var user = new User(testUser);
         var group = new Group({
-<<<<<<< HEAD
-            name: "testGroup"
-=======
             'name': 'testgroup'
->>>>>>> 1ab30bca
         });
         expected = user._id;
         group.addUser(user._id);
@@ -45,25 +41,14 @@
     it('should delete a user from user list', function(done) {
         var user = new User(testUser);
         var group = new Group({
-<<<<<<< HEAD
-            name: "testGroup",
-            users: [{
-                user: user._id,
-                stats: []
-=======
             'name': 'testgroup',
             'users': [{
                 'user': user._id,
                 'stats': []
->>>>>>> 1ab30bca
             }]
         });
         expected = [];
         group.deleteUser(user._id);
-<<<<<<< HEAD
-        console.log(group.users);
-=======
->>>>>>> 1ab30bca
         expect(group.users).to.eql(expected);
         done()
     });
@@ -71,11 +56,7 @@
     it('should add games to its game list', function (done) {
         var game = new Game(testGame);
         var group = new Group({
-<<<<<<< HEAD
-            name: "testGroup"
-=======
             'name': 'testgroup'
->>>>>>> 1ab30bca
         });
         expected = [game._id]
         group.addGame(game._id);
@@ -86,13 +67,8 @@
     it('should delete games from its game list', async function (done) {
         var game = new Game(testGame);
         var group = new Group({
-<<<<<<< HEAD
-            name: "testGroup",
-            games: [game._id]
-=======
             'name': 'testgroup',
             'games': [game._id]
->>>>>>> 1ab30bca
         });
         expected = [];
         group.deleteGame(game._id);
